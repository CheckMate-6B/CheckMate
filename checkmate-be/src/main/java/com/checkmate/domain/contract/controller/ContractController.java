--- conflicted
+++ resolved
@@ -1,10 +1,8 @@
 package com.checkmate.domain.contract.controller;
 
 import com.checkmate.domain.contract.dto.request.ContractUploadsRequest;
-<<<<<<< HEAD
+import com.checkmate.domain.contract.dto.response.*;
 import com.checkmate.domain.contract.dto.request.SignatureRequest;
-=======
->>>>>>> 3265ce8e
 import com.checkmate.domain.contract.dto.response.*;
 import com.checkmate.domain.contract.service.ContractFileService;
 import com.checkmate.domain.contract.service.ContractService;
@@ -152,7 +150,22 @@
         return ApiResult.ok(response);
     }
 
-<<<<<<< HEAD
+    @Operation(summary = "작성중인 계약서 조회", description = "계약서 ID로 작성중인 계약서 템플릿 구조와 저장된 값을 함께 조회합니다.")
+    @ApiResponses(value = {
+            @ApiResponse(responseCode = "200", description = "계약서 조회 성공",
+                    content = @Content(schema = @Schema(implementation = ContractDetailsResponseDto.class))),
+            @ApiResponse(responseCode = "404", description = "계약서를 찾을 수 없음"),
+            @ApiResponse(responseCode = "401", description = "계약서에 대한 접근 권한이 없음"),
+            @ApiResponse(responseCode = "500", description = "서버 오류")
+    })
+    @GetMapping("/{contractId}/edit")
+    public ResponseEntity<ApiResult<ContractDetailsResponseDto>> getContractDetails(
+            @AuthenticationPrincipal CustomUserDetails userDetails,
+            @PathVariable Integer contractId) {
+        ContractDetailsResponseDto response = contractService.getContractWithTemplateAndValues(userDetails.getUserId(), contractId);
+        return ResponseEntity.ok(ApiResult.ok(response));
+    }
+
     @Operation(summary = "계약서 전자서명", description = "계약서를 전자서명합니다.")
     @ApiResponses({
             @ApiResponse(responseCode = "200", description = "서명 성공"),
@@ -169,21 +182,4 @@
         return ApiResult.created(response);
     }
 
-=======
-    @Operation(summary = "작성중인 계약서 조회", description = "계약서 ID로 작성중인 계약서 템플릿 구조와 저장된 값을 함께 조회합니다.")
-    @ApiResponses(value = {
-            @ApiResponse(responseCode = "200", description = "계약서 조회 성공",
-                    content = @Content(schema = @Schema(implementation = ContractDetailsResponseDto.class))),
-            @ApiResponse(responseCode = "404", description = "계약서를 찾을 수 없음"),
-            @ApiResponse(responseCode = "401", description = "계약서에 대한 접근 권한이 없음"),
-            @ApiResponse(responseCode = "500", description = "서버 오류")
-    })
-    @GetMapping("/{contractId}/edit")
-    public ResponseEntity<ApiResult<ContractDetailsResponseDto>> getContractDetails(
-            @AuthenticationPrincipal CustomUserDetails userDetails,
-            @PathVariable Integer contractId) {
-        ContractDetailsResponseDto response = contractService.getContractWithTemplateAndValues(userDetails.getUserId(), contractId);
-        return ResponseEntity.ok(ApiResult.ok(response));
-    }
->>>>>>> 3265ce8e
 }