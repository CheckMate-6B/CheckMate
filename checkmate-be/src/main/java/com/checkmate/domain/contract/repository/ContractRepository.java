package com.checkmate.domain.contract.repository;

import com.checkmate.domain.contract.entity.Contract;
import com.checkmate.domain.contract.entity.EditStatus;
import com.checkmate.domain.contractcategory.entity.ContractCategory;
import com.checkmate.domain.user.entity.User;
import org.springframework.data.jpa.repository.JpaRepository;

import java.util.List;
import java.util.Optional;

public interface ContractRepository extends JpaRepository<Contract, Integer> {
    List<Contract> findAllByUser(User user);

<<<<<<< HEAD
    Optional<Contract> findBySignatureRequestId(String signatureRequestId);
=======
    // 사용자, 카테고리, 편집 상태로 계약서 조회
    Optional<Contract> findByUserAndCategoryAndEditStatus(User user, ContractCategory category, EditStatus editStatus);
>>>>>>> 3265ce8e
}<|MERGE_RESOLUTION|>--- conflicted
+++ resolved
@@ -12,10 +12,8 @@
 public interface ContractRepository extends JpaRepository<Contract, Integer> {
     List<Contract> findAllByUser(User user);
 
-<<<<<<< HEAD
-    Optional<Contract> findBySignatureRequestId(String signatureRequestId);
-=======
     // 사용자, 카테고리, 편집 상태로 계약서 조회
     Optional<Contract> findByUserAndCategoryAndEditStatus(User user, ContractCategory category, EditStatus editStatus);
->>>>>>> 3265ce8e
+
+    Optional<Contract> findBySignatureRequestId(String signatureRequestId);
 }