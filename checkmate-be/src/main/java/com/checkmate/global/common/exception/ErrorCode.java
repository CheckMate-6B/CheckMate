--- conflicted
+++ resolved
@@ -16,12 +16,9 @@
     TOKEN_STORAGE_FAILED("AUTH-004", HttpStatus.INTERNAL_SERVER_ERROR, "토큰 저장 중 오류가 발생했습니다."),
     INVALID_REFRESH_TOKEN("AUTH-005", HttpStatus.UNAUTHORIZED, "Redis 리프레시 토큰과 다릅니다."),
 
-<<<<<<< HEAD
     COURTHOUSE_NOT_FOUND("COURT-001", HttpStatus.NOT_FOUND, "법원 정보를 찾을 수 없습니다."),
-            ;
-=======
+
     CATEGORY_NOT_FOUND("CATEGORY-001", HttpStatus.NOT_FOUND, "존재하지 않는 카테고리입니다.");
->>>>>>> f1bcb166
 
     private final String code;
     private final HttpStatus httpStatus;
