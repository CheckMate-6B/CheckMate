package com.checkmate.global.common.exception;

import lombok.AllArgsConstructor;
import lombok.Getter;
import org.springframework.http.HttpStatus;

@AllArgsConstructor
@Getter
public enum ErrorCode {
    INVALID_INPUT_VALUE( "COMMON-001", HttpStatus.BAD_REQUEST, "유효성 검증에 실패했습니다."),
    INTERNAL_SERVER_ERROR("COMMON-002", HttpStatus.INTERNAL_SERVER_ERROR, "서버에서 처리할 수 없습니다."),

    USER_REGISTRATION_FAILED( "AUTH-001", HttpStatus.INTERNAL_SERVER_ERROR, "회원 가입 처리 중 오류가 발생했습니다."),
    UNAUTHORIZED("AUTH-002", HttpStatus.UNAUTHORIZED, "인증이 필요합니다."),
    INVALID_TOKEN("AUTH-003", HttpStatus.UNAUTHORIZED, "유효하지 않은 토큰입니다."),
    TOKEN_STORAGE_FAILED("AUTH-004", HttpStatus.INTERNAL_SERVER_ERROR, "토큰 저장 중 오류가 발생했습니다."),
    INVALID_REFRESH_TOKEN("AUTH-005", HttpStatus.UNAUTHORIZED, "Redis 리프레시 토큰과 다릅니다."),

<<<<<<< HEAD
    CATEGORY_NOT_FOUND("CATEGORY-001", HttpStatus.NOT_FOUND, "존재하지 않는 카테고리입니다."),

    USER_NOT_FOUND("USER-001", HttpStatus.NOT_FOUND, "존재하지 않는 회원입니다."),

    FILE_NOT_FOUND("FILE-001", HttpStatus.NOT_FOUND, "파일이 존재하지 않습니다."),
    FILE_VIRUS_DETECTED("FILE-002", HttpStatus.UNPROCESSABLE_ENTITY, "악성 파일이 감지되었습니다."),
    UNSUPPORTED_FILE_TYPE("FILE-003", HttpStatus.UNSUPPORTED_MEDIA_TYPE, "파일 확장자를 확인할 수 없습니다."),
    FILE_TOO_LARGE("FILE-004", HttpStatus.PAYLOAD_TOO_LARGE, "파일 최대 크기를 초과했습니다."),
    FILE_UPLOAD_FAILED("FILE-005", HttpStatus.INTERNAL_SERVER_ERROR, "파일 업로드 실패로 롤백 처리되었습니다."),

    CONTRACT_TITLE_REQUIRED("CONTRACT-001", HttpStatus.UNPROCESSABLE_ENTITY, "계약서명을 입력하지 않았습니다.");
=======
    ENCRYPT_FAILED("ENCRYPT-001", HttpStatus.INTERNAL_SERVER_ERROR, "암호화에 실패했습니다."),
    DECRYPT_FAILED("ENCRYPT-002", HttpStatus.INTERNAL_SERVER_ERROR, "복호화에 실패했습니다."),

    USER_NOT_FOUND("USER-001", HttpStatus.NOT_FOUND, "존재하지 않는 회원입니다."),
    USER_DELETED("USER-002", HttpStatus.BAD_REQUEST, "탈퇴한 회원입니다."),

    CATEGORY_NOT_FOUND("CATEGORY-001", HttpStatus.NOT_FOUND, "존재하지 않는 카테고리입니다."),

    CONTRACT_NOT_FOUND("CONTRACT-001", HttpStatus.NOT_FOUND, "존재하지 않는 계약서입니다."),
    COURTHOUSE_NOT_FOUND("COURT-001", HttpStatus.NOT_FOUND, "법원 정보를 찾을 수 없습니다.");

>>>>>>> 94297a7b

    private final String code;
    private final HttpStatus httpStatus;
    private final String message;
}<|MERGE_RESOLUTION|>--- conflicted
+++ resolved
@@ -16,10 +16,7 @@
     TOKEN_STORAGE_FAILED("AUTH-004", HttpStatus.INTERNAL_SERVER_ERROR, "토큰 저장 중 오류가 발생했습니다."),
     INVALID_REFRESH_TOKEN("AUTH-005", HttpStatus.UNAUTHORIZED, "Redis 리프레시 토큰과 다릅니다."),
 
-<<<<<<< HEAD
     CATEGORY_NOT_FOUND("CATEGORY-001", HttpStatus.NOT_FOUND, "존재하지 않는 카테고리입니다."),
-
-    USER_NOT_FOUND("USER-001", HttpStatus.NOT_FOUND, "존재하지 않는 회원입니다."),
 
     FILE_NOT_FOUND("FILE-001", HttpStatus.NOT_FOUND, "파일이 존재하지 않습니다."),
     FILE_VIRUS_DETECTED("FILE-002", HttpStatus.UNPROCESSABLE_ENTITY, "악성 파일이 감지되었습니다."),
@@ -27,20 +24,17 @@
     FILE_TOO_LARGE("FILE-004", HttpStatus.PAYLOAD_TOO_LARGE, "파일 최대 크기를 초과했습니다."),
     FILE_UPLOAD_FAILED("FILE-005", HttpStatus.INTERNAL_SERVER_ERROR, "파일 업로드 실패로 롤백 처리되었습니다."),
 
-    CONTRACT_TITLE_REQUIRED("CONTRACT-001", HttpStatus.UNPROCESSABLE_ENTITY, "계약서명을 입력하지 않았습니다.");
-=======
     ENCRYPT_FAILED("ENCRYPT-001", HttpStatus.INTERNAL_SERVER_ERROR, "암호화에 실패했습니다."),
     DECRYPT_FAILED("ENCRYPT-002", HttpStatus.INTERNAL_SERVER_ERROR, "복호화에 실패했습니다."),
 
     USER_NOT_FOUND("USER-001", HttpStatus.NOT_FOUND, "존재하지 않는 회원입니다."),
     USER_DELETED("USER-002", HttpStatus.BAD_REQUEST, "탈퇴한 회원입니다."),
 
-    CATEGORY_NOT_FOUND("CATEGORY-001", HttpStatus.NOT_FOUND, "존재하지 않는 카테고리입니다."),
+    CONTRACT_TITLE_REQUIRED("CONTRACT-001", HttpStatus.UNPROCESSABLE_ENTITY, "계약서명을 입력하지 않았습니다."),
+    CONTRACT_NOT_FOUND("CONTRACT-002", HttpStatus.NOT_FOUND, "존재하지 않는 계약서입니다."),
 
-    CONTRACT_NOT_FOUND("CONTRACT-001", HttpStatus.NOT_FOUND, "존재하지 않는 계약서입니다."),
     COURTHOUSE_NOT_FOUND("COURT-001", HttpStatus.NOT_FOUND, "법원 정보를 찾을 수 없습니다.");
 
->>>>>>> 94297a7b
 
     private final String code;
     private final HttpStatus httpStatus;
