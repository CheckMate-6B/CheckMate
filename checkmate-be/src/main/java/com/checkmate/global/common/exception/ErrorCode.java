package com.checkmate.global.common.exception;

import lombok.AllArgsConstructor;
import lombok.Getter;
import org.springframework.http.HttpStatus;

@AllArgsConstructor
@Getter
public enum ErrorCode {
    INVALID_INPUT_VALUE( "COMMON-001", HttpStatus.BAD_REQUEST, "유효성 검증에 실패했습니다."),
    INTERNAL_SERVER_ERROR("COMMON-002", HttpStatus.INTERNAL_SERVER_ERROR, "서버에서 처리할 수 없습니다."),

    USER_REGISTRATION_FAILED( "AUTH-001", HttpStatus.INTERNAL_SERVER_ERROR, "회원 가입 처리 중 오류가 발생했습니다."),
    UNAUTHORIZED("AUTH-002", HttpStatus.UNAUTHORIZED, "인증이 필요합니다."),
    INVALID_TOKEN("AUTH-003", HttpStatus.UNAUTHORIZED, "유효하지 않은 토큰입니다."),
    TOKEN_STORAGE_FAILED("AUTH-004", HttpStatus.INTERNAL_SERVER_ERROR, "토큰 저장 중 오류가 발생했습니다."),
    INVALID_REFRESH_TOKEN("AUTH-005", HttpStatus.UNAUTHORIZED, "Redis 리프레시 토큰과 다릅니다."),

    CATEGORY_NOT_FOUND("CATEGORY-001", HttpStatus.NOT_FOUND, "존재하지 않는 카테고리입니다."),

    FILE_NOT_FOUND("FILE-001", HttpStatus.NOT_FOUND, "파일이 존재하지 않습니다."),
    FILE_VIRUS_DETECTED("FILE-002", HttpStatus.UNPROCESSABLE_ENTITY, "악성 파일이 감지되었습니다."),
    UNSUPPORTED_FILE_TYPE("FILE-003", HttpStatus.UNSUPPORTED_MEDIA_TYPE, "파일 확장자를 확인할 수 없습니다."),
    FILE_TOO_LARGE("FILE-004", HttpStatus.PAYLOAD_TOO_LARGE, "파일 최대 크기를 초과했습니다."),
    FILE_UPLOAD_FAILED("FILE-005", HttpStatus.INTERNAL_SERVER_ERROR, "파일 업로드 실패로 롤백 처리되었습니다."),

    ENCRYPT_FAILED("ENCRYPT-001", HttpStatus.INTERNAL_SERVER_ERROR, "암호화에 실패했습니다."),
    DECRYPT_FAILED("ENCRYPT-002", HttpStatus.INTERNAL_SERVER_ERROR, "복호화에 실패했습니다."),

    USER_NOT_FOUND("USER-001", HttpStatus.NOT_FOUND, "존재하지 않는 회원입니다."),
    USER_DELETED("USER-002", HttpStatus.BAD_REQUEST, "탈퇴한 회원입니다."),

    CONTRACT_TITLE_REQUIRED("CONTRACT-001", HttpStatus.UNPROCESSABLE_ENTITY, "계약서명을 입력하지 않았습니다."),
    CONTRACT_NOT_FOUND("CONTRACT-002", HttpStatus.NOT_FOUND, "존재하지 않는 계약서입니다."),
    CONTRACT_ACCESS_DENIED("CONTRACT-003", HttpStatus.UNAUTHORIZED, "해당 계약서에 대한 접근 권한이 없습니다."),

    COURTHOUSE_NOT_FOUND("COURT-001", HttpStatus.NOT_FOUND, "법원 정보를 찾을 수 없습니다."),

    AI_ANALYSIS_REPORT_NOT_FOUND("ANALYSIS-001", HttpStatus.NOT_FOUND, "AI 분석 리포트를 찾을 수 없습니다."),

<<<<<<< HEAD
    INVALID_ID_FORMAT("MONGO-001", HttpStatus.BAD_REQUEST, "잘못된 ID 포멧입니다.");
=======
    TEMPLATE_NOT_FOUND("TEMPLATE-001", HttpStatus.NOT_FOUND, "존재하지 않는 템플릿입니다.");
>>>>>>> 6c65a08e


    private final String code;
    private final HttpStatus httpStatus;
    private final String message;
}<|MERGE_RESOLUTION|>--- conflicted
+++ resolved
@@ -38,11 +38,9 @@
 
     AI_ANALYSIS_REPORT_NOT_FOUND("ANALYSIS-001", HttpStatus.NOT_FOUND, "AI 분석 리포트를 찾을 수 없습니다."),
 
-<<<<<<< HEAD
+    TEMPLATE_NOT_FOUND("TEMPLATE-001", HttpStatus.NOT_FOUND, "존재하지 않는 템플릿입니다."),
+
     INVALID_ID_FORMAT("MONGO-001", HttpStatus.BAD_REQUEST, "잘못된 ID 포멧입니다.");
-=======
-    TEMPLATE_NOT_FOUND("TEMPLATE-001", HttpStatus.NOT_FOUND, "존재하지 않는 템플릿입니다.");
->>>>>>> 6c65a08e
 
 
     private final String code;
