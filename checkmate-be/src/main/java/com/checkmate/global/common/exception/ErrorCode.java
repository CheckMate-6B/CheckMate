--- conflicted
+++ resolved
@@ -22,15 +22,11 @@
     USER_NOT_FOUND("USER-001", HttpStatus.NOT_FOUND, "존재하지 않는 회원입니다."),
     USER_DELETED("USER-002", HttpStatus.BAD_REQUEST, "탈퇴한 회원입니다."),
 
-<<<<<<< HEAD
-    CATEGORY_NOT_FOUND("CATEGORY-001", HttpStatus.NOT_FOUND, "존재하지 않는 카테고리입니다.");
-=======
     CATEGORY_NOT_FOUND("CATEGORY-001", HttpStatus.NOT_FOUND, "존재하지 않는 카테고리입니다."),
 
     CONTRACT_NOT_FOUND("CONTRACT-001", HttpStatus.NOT_FOUND, "존재하지 않는 계약서입니다."),
     COURTHOUSE_NOT_FOUND("COURT-001", HttpStatus.NOT_FOUND, "법원 정보를 찾을 수 없습니다.");
 
->>>>>>> 931971c2
 
     private final String code;
     private final HttpStatus httpStatus;
