--- conflicted
+++ resolved
@@ -41,13 +41,6 @@
     TEMPLATE_NOT_FOUND("TEMPLATE-001", HttpStatus.NOT_FOUND, "존재하지 않는 템플릿입니다."),
     TEMPLATE_NOT_FOUND_FOR_CATEGORY("TEMPLATE-002", HttpStatus.NOT_FOUND, "해당 카테고리에 대한 템플릿을 찾을 수 없습니다."),
 
-<<<<<<< HEAD
-    INVALID_ID_FORMAT("MONGO-001", HttpStatus.BAD_REQUEST, "잘못된 ID 포멧입니다."),
-
-    AI_ANALYSIS_API_ERROR("ANALYSIS-002", HttpStatus.INTERNAL_SERVER_ERROR, "AI 분석 서비스에 연결할 수 없습니다."),
-
-    CLAUSE_NOT_FOUND("CLAUSE-001", HttpStatus.NOT_FOUND, "계약서 조항을 찾을 수 없습니다.");
-=======
     SECTION_NOT_FOUND("SECTION-001", HttpStatus.NOT_FOUND, "존재하지 않는 섹션 ID입니다."),
 
     FIELD_NOT_FOUND("FIELD-001", HttpStatus.NOT_FOUND, "존재하지 않는 필드 ID입니다."),
@@ -58,8 +51,11 @@
 
     INVALID_ID_FORMAT("MONGO-001", HttpStatus.BAD_REQUEST, "잘못된 ID 포멧입니다."),
 
-    SUMMARY_REPORT_NOT_FOUND("SUMMARY-001", HttpStatus.NOT_FOUND, "존재하지 않는 요약입니다.");
->>>>>>> 75e564dc
+    SUMMARY_REPORT_NOT_FOUND("SUMMARY-001", HttpStatus.NOT_FOUND, "존재하지 않는 요약입니다."),
+
+    AI_ANALYSIS_API_ERROR("ANALYSIS-002", HttpStatus.INTERNAL_SERVER_ERROR, "AI 분석 서비스에 연결할 수 없습니다."),
+
+    CLAUSE_NOT_FOUND("CLAUSE-001", HttpStatus.NOT_FOUND, "계약서 조항을 찾을 수 없습니다.");
 
     private final String code;
     private final HttpStatus httpStatus;
