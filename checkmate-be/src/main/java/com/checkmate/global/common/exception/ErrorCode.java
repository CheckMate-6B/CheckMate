--- conflicted
+++ resolved
@@ -37,13 +37,10 @@
     COURTHOUSE_NOT_FOUND("COURT-001", HttpStatus.NOT_FOUND, "법원 정보를 찾을 수 없습니다."),
 
     AI_ANALYSIS_REPORT_NOT_FOUND("ANALYSIS-001", HttpStatus.NOT_FOUND, "AI 분석 리포트를 찾을 수 없습니다."),
-<<<<<<< HEAD
-=======
 
     TEMPLATE_NOT_FOUND("TEMPLATE-001", HttpStatus.NOT_FOUND, "존재하지 않는 템플릿입니다."),
 
-    INVALID_ID_FORMAT("MONGO-001", HttpStatus.BAD_REQUEST, "잘못된 ID 포멧입니다.");
->>>>>>> c62d2e6f
+    INVALID_ID_FORMAT("MONGO-001", HttpStatus.BAD_REQUEST, "잘못된 ID 포멧입니다."),
 
     AI_ANALYSIS_API_ERROR("ANALYSIS-002", HttpStatus.INTERNAL_SERVER_ERROR, "AI 분석 서비스에 연결할 수 없습니다.");
 
