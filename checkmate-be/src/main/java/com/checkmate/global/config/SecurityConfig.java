package com.checkmate.global.config;

import com.checkmate.domain.user.service.UserService;
import com.checkmate.global.common.filter.JwtAuthenticationFilter;
import com.checkmate.global.util.JwtUtil;
import com.fasterxml.jackson.databind.ObjectMapper;
import lombok.RequiredArgsConstructor;
import org.springframework.context.annotation.Bean;
import org.springframework.context.annotation.Configuration;
import org.springframework.security.config.annotation.method.configuration.EnableMethodSecurity;
import org.springframework.security.config.annotation.web.builders.HttpSecurity;
import org.springframework.security.config.annotation.web.configuration.EnableWebSecurity;
import org.springframework.security.config.annotation.web.configurers.AbstractHttpConfigurer;
import org.springframework.security.config.annotation.web.configurers.CsrfConfigurer;
import org.springframework.security.config.annotation.web.configurers.HttpBasicConfigurer;
import org.springframework.security.config.http.SessionCreationPolicy;
import org.springframework.security.web.SecurityFilterChain;
import org.springframework.security.web.authentication.UsernamePasswordAuthenticationFilter;
import org.springframework.web.cors.CorsConfiguration;
import org.springframework.web.cors.CorsConfigurationSource;
import org.springframework.web.cors.UrlBasedCorsConfigurationSource;

import java.util.Arrays;
import java.util.Collections;

@Configuration
@EnableWebSecurity
@RequiredArgsConstructor
@EnableMethodSecurity
public class SecurityConfig {

    public static final String[] allowUrls = {
<<<<<<< HEAD
            "/swagger-ui/**",
            "/swagger-ui.html",
            "/docs.html",
            "/swagger-resources/**",
            "/docs/**",
            "/v3/api-docs/**",
            "/webjars/**",
            "/api/auth/**",
            "/api/categories/**"
=======
            "/docs/**", "/api/auth/**", "/api/categories/**", "/api/questions/**", "/api/courthouses/**"
>>>>>>> 94297a7b
    };

    private final JwtUtil jwtUtil;
    private final UserService userService;
    private final ObjectMapper objectMapper;

    /**
     * JWT 인증 필터 빈 등록
     *
     * @return JwtAuthenticationFilter 인스턴스
     */
    @Bean
    public JwtAuthenticationFilter jwtAuthenticationFilter() {
        return new JwtAuthenticationFilter(jwtUtil, userService, objectMapper);
    }

    /**
     * Spring Security 필터 체인 구성
     *
     * @param http HttpSecurity 객체
     * @return {@link SecurityFilterChain} 객체
     * @throws Exception 예외 발생 시
     */
    @Bean
    protected SecurityFilterChain securityFilterChain(HttpSecurity http) throws Exception {
        http
                .cors(cors -> cors
                        .configurationSource(corsConfigurationSource())
                )
                .csrf(CsrfConfigurer::disable)
                .formLogin(AbstractHttpConfigurer::disable)
                .httpBasic(HttpBasicConfigurer::disable)
                .sessionManagement(sessionManagement -> sessionManagement
                        .sessionCreationPolicy(SessionCreationPolicy.STATELESS)
                )
                .authorizeHttpRequests(request -> request
                        .requestMatchers(allowUrls).permitAll()
                        .anyRequest().authenticated()
                )
                .addFilterBefore(jwtAuthenticationFilter(), UsernamePasswordAuthenticationFilter.class);

        return http.build();
    }

    /**
     * CORS 정책을 설정하는 빈을 등록합니다.
     *
     * <p>모든 Origin 및 메서드를 허용하며, 인증 정보(Credentials)는 사용하지 않습니다.
     * 클라이언트가 접근 가능한 헤더 목록도 설정합니다.</p>
     *
     * @return {@link CorsConfigurationSource} 객체
     */
    @Bean
    protected CorsConfigurationSource corsConfigurationSource() {
        CorsConfiguration configuration = new CorsConfiguration();

        // 모든 도메인에서 요청 허용
        configuration.setAllowedOriginPatterns(Collections.singletonList("*"));
        configuration.setAllowedMethods(Collections.singletonList("*"));
        configuration.setAllowCredentials(false);

        // 허용할 요청 헤더
        configuration.setAllowedHeaders(Arrays.asList("Authorization", "Content-Type", "X-Requested-With"));
        configuration.setMaxAge(3600L);

        // 클라이언트에서 접근 가능한 헤더
        configuration.setExposedHeaders(Arrays.asList("Set-Cookie", "Authorization"));

        UrlBasedCorsConfigurationSource source = new UrlBasedCorsConfigurationSource();
        source.registerCorsConfiguration("/**", configuration);

        return source;
    }


}<|MERGE_RESOLUTION|>--- conflicted
+++ resolved
@@ -30,7 +30,6 @@
 public class SecurityConfig {
 
     public static final String[] allowUrls = {
-<<<<<<< HEAD
             "/swagger-ui/**",
             "/swagger-ui.html",
             "/docs.html",
@@ -39,10 +38,9 @@
             "/v3/api-docs/**",
             "/webjars/**",
             "/api/auth/**",
-            "/api/categories/**"
-=======
-            "/docs/**", "/api/auth/**", "/api/categories/**", "/api/questions/**", "/api/courthouses/**"
->>>>>>> 94297a7b
+            "/api/categories/**",
+            "/api/questions/**",
+            "/api/courthouses/**"
     };
 
     private final JwtUtil jwtUtil;
