--- conflicted
+++ resolved
@@ -18,10 +18,6 @@
         globDirectory: 'dist',
         globPatterns: ['**/*.{js,wasm,css,html, mjs}'], // 캐싱할 파일 패턴
         navigateFallback: '/index.html',
-<<<<<<< HEAD
-        navigateFallbackDenylist: [
-          new RegExp('^/pdf\\.worker\\.mjs$')
-=======
         navigateFallbackDenylist: [ /^\/pdf\.worker\.mjs$/, ],
         runtimeCaching: [
           {
@@ -32,7 +28,6 @@
               cacheName: 'pdf-worker-cache',
             },
           },
->>>>>>> bcf991df
         ],
       },
       includeAssets: ['pdf.worker.mjs', 'icons/favicon.ico'],
