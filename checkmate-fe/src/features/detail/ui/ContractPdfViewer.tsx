--- conflicted
+++ resolved
@@ -1,321 +1,316 @@
-<<<<<<< HEAD
-/* src/features/detail/ui/ContractPdfViewer.tsx */
-=======
-import { pdfjs } from 'react-pdf';
-
-// pdfjs.GlobalWorkerOptions.workerSrc = '/pdf.worker.mjs';
-(async () => {
-  const { pdfjs } = await import("react-pdf");
-  pdfjs.GlobalWorkerOptions.workerSrc = '/pdf.worker.js';
-})();
-console.log('pdfjs workerSrc:', pdfjs.GlobalWorkerOptions.workerSrc);
-
-
->>>>>>> bad1a2a4
-import { useState, useEffect, useMemo } from 'react';
-import {
-  useLocation,
-  useNavigate,
-  useParams,
-  Location,
-} from 'react-router-dom';
-import { Document, Page } from 'react-pdf';
-import {
-  LuDownload,
-  LuTrash2,
-  LuPlus,
-  LuMinus,
-  LuChevronRight,
-  LuChevronLeft,
-} from 'react-icons/lu';
-import { FaSignature } from 'react-icons/fa';
-import Swal from 'sweetalert2';
-import { toast } from 'react-toastify';
-import 'react-toastify/dist/ReactToastify.css';
-
-import {
-  deleteContractDetail,
-  getContractDetail,
-  getContractownload,
-} from '@/features/detail';
-import { useMobile } from '@/shared';
-import { SignatureRequestForm } from '@/features/e-sign';
-import { getCategorName } from '@/shared';
-
-/* ────────────────────────── 타입 ────────────────────────── */
-interface Params {
-  contractId: string;
-  [key: string]: string | undefined;
-}
-
-/** location.state 여러 형태를 모두 허용 */
-type LocationState =
-  | {
-      contract?: { category_id?: number };
-      category_id?: number;
-    }
-  | undefined;
-
-/* ────────────────────────── 컴포넌트 ────────────────────────── */
-const ContractPdfViewer: React.FC = () => {
-  /* ─ 기본 훅 세팅 ─ */
-  const isMobile = useMobile();
-  const navigate = useNavigate();
-  const { contractId } = useParams<Params>();
-
-  /* ─ location.state (느슨하게) ─ */
-  const { state } = useLocation() as Location<LocationState>;
-
-  /* ─ PDF / 뷰어 상태 ─ */
-  const [pdfBlob, setPdfBlob] = useState<Blob | null>(null);
-  const [numPages, setNumPages] = useState(0);
-  const [pageNumber, setPageNumber] = useState(1);
-  const [scale, setScale] = useState(isMobile ? 0.6 : 1);
-  const [showSignatureModal, setShowSignatureModal] = useState(false);
-
-  /* ─ PDF key (리렌더 방지) ─ */
-  const documentKey = useMemo(
-    () => (pdfBlob ? URL.createObjectURL(pdfBlob) : 'empty'),
-    [pdfBlob],
-  );
-
-  /* ─ PDF 가져오기 ─ */
-  useEffect(() => {
-    if (!contractId) return;
-    (async () => {
-      try {
-        const blob = await getContractDetail(Number(contractId));
-        setPdfBlob(blob);
-      } catch (err) {
-        // console.error(err);
-      }
-    })();
-  }, [contractId]);
-
-  /* ─ 모바일 ↔ 데스크톱 축척 동기화 ─ */
-  useEffect(() => {
-    setScale(isMobile ? 0.6 : 1);
-  }, [isMobile]);
-
-  /* ─ 문서 로드 완료 ─ */
-  const onDocumentLoadSuccess = ({ numPages }: { numPages: number }) => {
-    setNumPages(numPages);
-    setPageNumber(1);
-  };
-
-  /* ─ 썸네일 클릭 ─ */
-  const handleThumbnailClick = (page: number) => setPageNumber(page);
-
-  /* ─ PDF 다운로드 ─ */
-  const handlePdfDownload = () => {
-    /* ① location.state 형태에 관계없이 category_id만 추출 */
-    const categoryId =
-      state?.contract?.category_id ?? //  { contract: { category_id } }
-      state?.category_id; //  { category_id }
-
-    /* ② 이름 결정 (없으면 '알수없음') */
-    const categoryName = getCategorName(categoryId ?? -1);
-
-    getContractownload(Number(contractId), `${categoryName}.pdf`);
-  };
-
-  /* ─ 계약서 삭제 ─ */
-  const handleDeleteContract = async () => {
-    try {
-      const result = await Swal.fire({
-        title: '정말 삭제하시겠습니까?',
-        text: '삭제 후에는 복구할 수 없습니다.',
-        icon: 'warning',
-        showCancelButton: true,
-        confirmButtonText: '삭제',
-        cancelButtonText: '취소',
-      });
-      if (result.isConfirmed) {
-        await deleteContractDetail(Number(contractId));
-        await Swal.fire(
-          '삭제되었습니다.',
-          '계약서가 삭제되었습니다.',
-          'success',
-        );
-        navigate('/mypage');
-      }
-    } catch (error) {
-      // console.error('계약서 삭제 실패:', error);
-    }
-  };
-
-  return (
-    <div className="flex flex-col space-x-4">
-      {/* ───────────── 컨트롤 바 ───────────── */}
-      <div
-        className="
-          flex flex-wrap items-center justify-between
-          gap-2 sm:gap-5 mx-3 my-3
-        "
-      >
-        {/* 확대/축소 */}
-        <div
-          className={`flex items-center ${
-            isMobile ? 'space-x-1' : 'space-x-2'
-          }`}
-        >
-          <button
-            onClick={() => setScale((s) => s - 0.1)}
-            className={`py-1 bg-gray-200 rounded ${
-              isMobile ? 'text-sm px-1' : 'text-md px-2'
-            }`}
-          >
-            <LuMinus />
-          </button>
-          <span>{(scale * 100).toFixed(0)}%</span>
-          <button
-            onClick={() => setScale((s) => s + 0.1)}
-            className={`py-1 bg-gray-200 rounded ${
-              isMobile ? 'text-sm px-1' : 'text-md px-2'
-            }`}
-          >
-            <LuPlus />
-          </button>
-        </div>
-
-        {/* 페이지네이션 */}
-        <div className="flex space-x-4 items-center">
-          <button
-            onClick={() => setPageNumber((p) => Math.max(p - 1, 1))}
-            disabled={pageNumber <= 1}
-            className="px-3 py-1 bg-gray-200 rounded disabled:opacity-50 flex items-center justify-center"
-          >
-            {isMobile ? <LuChevronLeft size={18} /> : '이전'}
-          </button>
-          <span className="whitespace-nowrap">
-            {pageNumber} / {numPages}
-          </span>
-          <button
-            onClick={() => setPageNumber((p) => Math.min(p + 1, numPages))}
-            disabled={pageNumber >= numPages}
-            className="px-3 py-1 bg-gray-200 rounded disabled:opacity-50 flex items-center justify-center"
-          >
-            {isMobile ? <LuChevronRight size={18} /> : '다음'}
-          </button>
-        </div>
-
-        {/* 액션 아이콘 */}
-        <div className="flex space-x-3">
-          {isMobile ? (
-            <div className="flex flex-row">
-              <button
-                onClick={() => setShowSignatureModal(true)}
-                className="flex items-center p-2 text-sm"
-                title="전자서명"
-              >
-                <FaSignature size={25} />
-              </button>
-              <button
-                onClick={handlePdfDownload}
-                className="flex items-center p-2 text-sm"
-              >
-                <LuDownload size={25} />
-              </button>
-              <button
-                onClick={handleDeleteContract}
-                className="flex items-center p-2"
-              >
-                <LuTrash2 size={25} />
-              </button>
-            </div>
-          ) : (
-            <div className="flex flex-row gap-2">
-              <button
-                onClick={() => setShowSignatureModal(true)}
-                className="flex items-center p-2 border-1 rounded-lg bg-green-600 text-white hover:bg-green-700"
-              >
-                전자서명
-              </button>
-              <button
-                onClick={handlePdfDownload}
-                className="flex items-center gap-1 p-2 border-1 rounded-lg"
-              >
-                파일 다운로드 <LuDownload size={20} />
-              </button>
-              <button
-                onClick={handleDeleteContract}
-                className="flex items-center gap-1 p-2 border-1 rounded-lg"
-              >
-                파일 삭제 <LuTrash2 size={20} />
-              </button>
-            </div>
-          )}
-        </div>
-      </div>
-
-      {/* ───────────── PDF 뷰어 ───────────── */}
-      <div className={isMobile ? 'mt-1' : 'mt-2'}>
-        {!pdfBlob ? (
-          <div>PDF 불러오는 중…</div>
-        ) : (
-          <Document
-            key={documentKey}
-            file={pdfBlob}
-            onLoadSuccess={onDocumentLoadSuccess}
-            loading="로딩 중…"
-          >
-            <div className={`flex ${isMobile ? 'flex-col' : 'flex-row'}`}>
-              {/* 썸네일 목록 */}
-              <div
-                className={
-                  isMobile
-                    ? 'w-full flex flex-row overflow-x-auto overflow-y-hidden max-w-full'
-                    : 'w-60 overflow-y-auto overflow-x-hidden h-[845px] mr-3'
-                }
-              >
-                {Array.from({ length: numPages }).map((_, idx) => (
-                  <div
-                    key={idx}
-                    onClick={() => handleThumbnailClick(idx + 1)}
-                    className={`cursor-pointer ${isMobile ? 'p-2' : ''} mb-2 ${
-                      pageNumber === idx + 1 ? 'border-2 border-[#cccccc]' : ''
-                    }`}
-                  >
-                    <Page
-                      pageNumber={idx + 1}
-                      scale={isMobile ? 0.2 : 0.4}
-                      renderAnnotationLayer={false}
-                    />
-                  </div>
-                ))}
-              </div>
-
-              {/* 본문 페이지 */}
-              <div className="flex-1 flex justify-center items-start">
-                <Page pageNumber={pageNumber} scale={scale} />
-              </div>
-            </div>
-          </Document>
-        )}
-      </div>
-
-      {/* ───────────── 전자서명 모달 ───────────── */}
-      {showSignatureModal && (
-        <div className="fixed inset-0 bg-black bg-opacity-50 flex items-center justify-center z-50">
-          <div className="bg-white rounded-lg shadow-lg w-full max-w-md relative">
-            <button
-              className="absolute top-2 right-3 text-gray-500 hover:text-black"
-              onClick={() => setShowSignatureModal(false)}
-            >
-              ✕
-            </button>
-            <SignatureRequestForm
-              contractId={Number(contractId)}
-              onSuccess={() => {
-                toast.success('서명 요청이 성공적으로 전송되었습니다!');
-                setShowSignatureModal(false);
-              }}
-            />
-          </div>
-        </div>
-      )}
-    </div>
-  );
-};
-
-export default ContractPdfViewer;
+import { pdfjs } from 'react-pdf';
+
+// pdfjs.GlobalWorkerOptions.workerSrc = '/pdf.worker.mjs';
+(async () => {
+  const { pdfjs } = await import('react-pdf');
+  pdfjs.GlobalWorkerOptions.workerSrc = '/pdf.worker.js';
+})();
+console.log('pdfjs workerSrc:', pdfjs.GlobalWorkerOptions.workerSrc);
+
+import { useState, useEffect, useMemo } from 'react';
+import {
+  useLocation,
+  useNavigate,
+  useParams,
+  Location,
+} from 'react-router-dom';
+import { Document, Page } from 'react-pdf';
+import {
+  LuDownload,
+  LuTrash2,
+  LuPlus,
+  LuMinus,
+  LuChevronRight,
+  LuChevronLeft,
+} from 'react-icons/lu';
+import { FaSignature } from 'react-icons/fa';
+import Swal from 'sweetalert2';
+import { toast } from 'react-toastify';
+import 'react-toastify/dist/ReactToastify.css';
+
+import {
+  deleteContractDetail,
+  getContractDetail,
+  getContractownload,
+} from '@/features/detail';
+import { useMobile } from '@/shared';
+import { SignatureRequestForm } from '@/features/e-sign';
+import { getCategorName } from '@/shared';
+
+/* ────────────────────────── 타입 ────────────────────────── */
+interface Params {
+  contractId: string;
+  [key: string]: string | undefined;
+}
+
+/** location.state 여러 형태를 모두 허용 */
+type LocationState =
+  | {
+      contract?: { category_id?: number };
+      category_id?: number;
+    }
+  | undefined;
+
+/* ────────────────────────── 컴포넌트 ────────────────────────── */
+const ContractPdfViewer: React.FC = () => {
+  /* ─ 기본 훅 세팅 ─ */
+  const isMobile = useMobile();
+  const navigate = useNavigate();
+  const { contractId } = useParams<Params>();
+
+  /* ─ location.state (느슨하게) ─ */
+  const { state } = useLocation() as Location<LocationState>;
+
+  /* ─ PDF / 뷰어 상태 ─ */
+  const [pdfBlob, setPdfBlob] = useState<Blob | null>(null);
+  const [numPages, setNumPages] = useState(0);
+  const [pageNumber, setPageNumber] = useState(1);
+  const [scale, setScale] = useState(isMobile ? 0.6 : 1);
+  const [showSignatureModal, setShowSignatureModal] = useState(false);
+
+  /* ─ PDF key (리렌더 방지) ─ */
+  const documentKey = useMemo(
+    () => (pdfBlob ? URL.createObjectURL(pdfBlob) : 'empty'),
+    [pdfBlob],
+  );
+
+  /* ─ PDF 가져오기 ─ */
+  useEffect(() => {
+    if (!contractId) return;
+    (async () => {
+      try {
+        const blob = await getContractDetail(Number(contractId));
+        setPdfBlob(blob);
+      } catch (err) {
+        // console.error(err);
+      }
+    })();
+  }, [contractId]);
+
+  /* ─ 모바일 ↔ 데스크톱 축척 동기화 ─ */
+  useEffect(() => {
+    setScale(isMobile ? 0.6 : 1);
+  }, [isMobile]);
+
+  /* ─ 문서 로드 완료 ─ */
+  const onDocumentLoadSuccess = ({ numPages }: { numPages: number }) => {
+    setNumPages(numPages);
+    setPageNumber(1);
+  };
+
+  /* ─ 썸네일 클릭 ─ */
+  const handleThumbnailClick = (page: number) => setPageNumber(page);
+
+  /* ─ PDF 다운로드 ─ */
+  const handlePdfDownload = () => {
+    /* ① location.state 형태에 관계없이 category_id만 추출 */
+    const categoryId =
+      state?.contract?.category_id ?? //  { contract: { category_id } }
+      state?.category_id; //  { category_id }
+
+    /* ② 이름 결정 (없으면 '알수없음') */
+    const categoryName = getCategorName(categoryId ?? -1);
+
+    getContractownload(Number(contractId), `${categoryName}.pdf`);
+  };
+
+  /* ─ 계약서 삭제 ─ */
+  const handleDeleteContract = async () => {
+    try {
+      const result = await Swal.fire({
+        title: '정말 삭제하시겠습니까?',
+        text: '삭제 후에는 복구할 수 없습니다.',
+        icon: 'warning',
+        showCancelButton: true,
+        confirmButtonText: '삭제',
+        cancelButtonText: '취소',
+      });
+      if (result.isConfirmed) {
+        await deleteContractDetail(Number(contractId));
+        await Swal.fire(
+          '삭제되었습니다.',
+          '계약서가 삭제되었습니다.',
+          'success',
+        );
+        navigate('/mypage');
+      }
+    } catch (error) {
+      // console.error('계약서 삭제 실패:', error);
+    }
+  };
+
+  return (
+    <div className="flex flex-col space-x-4">
+      {/* ───────────── 컨트롤 바 ───────────── */}
+      <div
+        className="
+          flex flex-wrap items-center justify-between
+          gap-2 sm:gap-5 mx-3 my-3
+        "
+      >
+        {/* 확대/축소 */}
+        <div
+          className={`flex items-center ${
+            isMobile ? 'space-x-1' : 'space-x-2'
+          }`}
+        >
+          <button
+            onClick={() => setScale((s) => s - 0.1)}
+            className={`py-1 bg-gray-200 rounded ${
+              isMobile ? 'text-sm px-1' : 'text-md px-2'
+            }`}
+          >
+            <LuMinus />
+          </button>
+          <span>{(scale * 100).toFixed(0)}%</span>
+          <button
+            onClick={() => setScale((s) => s + 0.1)}
+            className={`py-1 bg-gray-200 rounded ${
+              isMobile ? 'text-sm px-1' : 'text-md px-2'
+            }`}
+          >
+            <LuPlus />
+          </button>
+        </div>
+
+        {/* 페이지네이션 */}
+        <div className="flex space-x-4 items-center">
+          <button
+            onClick={() => setPageNumber((p) => Math.max(p - 1, 1))}
+            disabled={pageNumber <= 1}
+            className="px-3 py-1 bg-gray-200 rounded disabled:opacity-50 flex items-center justify-center"
+          >
+            {isMobile ? <LuChevronLeft size={18} /> : '이전'}
+          </button>
+          <span className="whitespace-nowrap">
+            {pageNumber} / {numPages}
+          </span>
+          <button
+            onClick={() => setPageNumber((p) => Math.min(p + 1, numPages))}
+            disabled={pageNumber >= numPages}
+            className="px-3 py-1 bg-gray-200 rounded disabled:opacity-50 flex items-center justify-center"
+          >
+            {isMobile ? <LuChevronRight size={18} /> : '다음'}
+          </button>
+        </div>
+
+        {/* 액션 아이콘 */}
+        <div className="flex space-x-3">
+          {isMobile ? (
+            <div className="flex flex-row">
+              <button
+                onClick={() => setShowSignatureModal(true)}
+                className="flex items-center p-2 text-sm"
+                title="전자서명"
+              >
+                <FaSignature size={25} />
+              </button>
+              <button
+                onClick={handlePdfDownload}
+                className="flex items-center p-2 text-sm"
+              >
+                <LuDownload size={25} />
+              </button>
+              <button
+                onClick={handleDeleteContract}
+                className="flex items-center p-2"
+              >
+                <LuTrash2 size={25} />
+              </button>
+            </div>
+          ) : (
+            <div className="flex flex-row gap-2">
+              <button
+                onClick={() => setShowSignatureModal(true)}
+                className="flex items-center p-2 border-1 rounded-lg bg-green-600 text-white hover:bg-green-700"
+              >
+                전자서명
+              </button>
+              <button
+                onClick={handlePdfDownload}
+                className="flex items-center gap-1 p-2 border-1 rounded-lg"
+              >
+                파일 다운로드 <LuDownload size={20} />
+              </button>
+              <button
+                onClick={handleDeleteContract}
+                className="flex items-center gap-1 p-2 border-1 rounded-lg"
+              >
+                파일 삭제 <LuTrash2 size={20} />
+              </button>
+            </div>
+          )}
+        </div>
+      </div>
+
+      {/* ───────────── PDF 뷰어 ───────────── */}
+      <div className={isMobile ? 'mt-1' : 'mt-2'}>
+        {!pdfBlob ? (
+          <div>PDF 불러오는 중…</div>
+        ) : (
+          <Document
+            key={documentKey}
+            file={pdfBlob}
+            onLoadSuccess={onDocumentLoadSuccess}
+            loading="로딩 중…"
+          >
+            <div className={`flex ${isMobile ? 'flex-col' : 'flex-row'}`}>
+              {/* 썸네일 목록 */}
+              <div
+                className={
+                  isMobile
+                    ? 'w-full flex flex-row overflow-x-auto overflow-y-hidden max-w-full'
+                    : 'w-60 overflow-y-auto overflow-x-hidden h-[845px] mr-3'
+                }
+              >
+                {Array.from({ length: numPages }).map((_, idx) => (
+                  <div
+                    key={idx}
+                    onClick={() => handleThumbnailClick(idx + 1)}
+                    className={`cursor-pointer ${isMobile ? 'p-2' : ''} mb-2 ${
+                      pageNumber === idx + 1 ? 'border-2 border-[#cccccc]' : ''
+                    }`}
+                  >
+                    <Page
+                      pageNumber={idx + 1}
+                      scale={isMobile ? 0.2 : 0.4}
+                      renderAnnotationLayer={false}
+                    />
+                  </div>
+                ))}
+              </div>
+
+              {/* 본문 페이지 */}
+              <div className="flex-1 flex justify-center items-start">
+                <Page pageNumber={pageNumber} scale={scale} />
+              </div>
+            </div>
+          </Document>
+        )}
+      </div>
+
+      {/* ───────────── 전자서명 모달 ───────────── */}
+      {showSignatureModal && (
+        <div className="fixed inset-0 bg-black bg-opacity-50 flex items-center justify-center z-50">
+          <div className="bg-white rounded-lg shadow-lg w-full max-w-md relative">
+            <button
+              className="absolute top-2 right-3 text-gray-500 hover:text-black"
+              onClick={() => setShowSignatureModal(false)}
+            >
+              ✕
+            </button>
+            <SignatureRequestForm
+              contractId={Number(contractId)}
+              onSuccess={() => {
+                toast.success('서명 요청이 성공적으로 전송되었습니다!');
+                setShowSignatureModal(false);
+              }}
+            />
+          </div>
+        </div>
+      )}
+    </div>
+  );
+};
+
+export default ContractPdfViewer;