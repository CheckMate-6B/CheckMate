<<<<<<< HEAD
=======
// src/main.tsx

// pdfjs.GlobalWorkerOptions.workerSrc = `${window.location.origin}/pdf.worker.mjs`;
// pdfjs.GlobalWorkerOptions.workerSrc = `${window.location.origin}${import.meta.env.BASE_URL}pdf.worker.mjs`;
// pdfjs.GlobalWorkerOptions.workerSrc = new URL('pdf.worker.mjs', window.location.origin).toString();

// import pdfWorkerURL from 'pdfjs-dist/build/pdf.worker.min.mjs?url';

// pdfjs.GlobalWorkerOptions.workerSrc = pdfWorkerURL;
// console.log(pdfWorkerURL);
// (async () => {
//   const { pdfjs } = await import("react-pdf");
//   pdfjs.GlobalWorkerOptions.workerSrc = new URL(
//     "pdfjs-dist/build/pdf.worker.mjs",
//     import.meta.url
//   ).toString();
// })();

// console.log('pdfjs workerSrc:', pdfjs.GlobalWorkerOptions.workerSrc);
>>>>>>> 477eb3b0

import { StrictMode, Suspense } from 'react';
import { createRoot } from 'react-dom/client';
import '@app/styles/index.css';
import { QueryClient, QueryClientProvider } from '@tanstack/react-query';
import { RouterProvider } from 'react-router-dom';
import { router } from '@/app/routes/routes';
import { Provider } from 'react-redux';
import { store } from '@/app/redux/store';
import { ToastContainer } from 'react-toastify';
import 'react-toastify/dist/ReactToastify.css';
import 'react-pdf/dist/esm/Page/TextLayer.css';
import 'react-pdf/dist/esm/Page/AnnotationLayer.css';

import { FullPageSpinner } from '@/shared/ui/Spinner';

const queryClient = new QueryClient();

createRoot(document.getElementById('root')!).render(
  <StrictMode>
    <Suspense fallback={<FullPageSpinner />}>
      <Provider store={store}>
        <QueryClientProvider client={queryClient}>
          <RouterProvider router={router} />

          <ToastContainer />
        </QueryClientProvider>
      </Provider>
    </Suspense>
  </StrictMode>,
);<|MERGE_RESOLUTION|>--- conflicted
+++ resolved
@@ -1,25 +1,3 @@
-<<<<<<< HEAD
-=======
-// src/main.tsx
-
-// pdfjs.GlobalWorkerOptions.workerSrc = `${window.location.origin}/pdf.worker.mjs`;
-// pdfjs.GlobalWorkerOptions.workerSrc = `${window.location.origin}${import.meta.env.BASE_URL}pdf.worker.mjs`;
-// pdfjs.GlobalWorkerOptions.workerSrc = new URL('pdf.worker.mjs', window.location.origin).toString();
-
-// import pdfWorkerURL from 'pdfjs-dist/build/pdf.worker.min.mjs?url';
-
-// pdfjs.GlobalWorkerOptions.workerSrc = pdfWorkerURL;
-// console.log(pdfWorkerURL);
-// (async () => {
-//   const { pdfjs } = await import("react-pdf");
-//   pdfjs.GlobalWorkerOptions.workerSrc = new URL(
-//     "pdfjs-dist/build/pdf.worker.mjs",
-//     import.meta.url
-//   ).toString();
-// })();
-
-// console.log('pdfjs workerSrc:', pdfjs.GlobalWorkerOptions.workerSrc);
->>>>>>> 477eb3b0
 
 import { StrictMode, Suspense } from 'react';
 import { createRoot } from 'react-dom/client';
