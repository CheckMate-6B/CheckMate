import { Suspense, lazy } from 'react';
import { createBrowserRouter, Outlet } from 'react-router-dom';
import { AppLayout } from '@/shared';

//메인 페이지
const MainPage = lazy(() =>
  import('@pages/main').then((module) => ({ default: module.MainPage })),
);
//마이 페이지
const MyPage = lazy(() =>
  import('@pages/mypage').then((module) => ({ default: module.MyPage })),
);
// 계약서 작성 페이지
const WriteCategoryPage = lazy(() =>
  import('@pages/write').then((module) => ({
    default: module.WriteCategoryPage,
  })),
);
const WriteIntroPage = lazy(() =>
  import('@pages/write').then((module) => ({ default: module.WriteIntroPage })),
);
const WriteFillPage = lazy(() =>
  import('@pages/write').then((module) => ({ default: module.FillPage })),
);

// 계약서 분석 페이지
const AnalyzeCategoryPage = lazy(() =>
  import('@pages/analyze').then((module) => ({
    default: module.AnalyzeCategoryPage,
  })),
);
const AnalyzeUploadPage = lazy(() =>
  import('@pages/analyze').then((m) => ({ default: m.AnalyzeUploadPage })),
);
const AnalyzeReviewPage = lazy(() =>
  import('@pages/analyze').then((m) => ({ default: m.AnalyzeCorrectionPage })),
);
const AnalyzeResultPage = lazy(() =>
  import('@pages/analyze').then((m) => ({ default: m.AnalyzeResultPage })),
);

//404 페이지
const NotFoundPage = lazy(() =>
  import('@pages/notfound').then((module) => ({
    default: module.NotFoundPage,
  })),
);
export const router = createBrowserRouter([
  {
<<<<<<< HEAD
    element: (
      <Suspense fallback={<div>Loading...</div>}>
        <AppLayout>
          <Outlet />
        </AppLayout>
      </Suspense>
    ),
    children: [
      { index: true, path: '/', element: <MainPage /> },
      { path: 'mypage', element: <MyPage /> },

      // 계약서 쓰기 플로우
      { path: 'write/:mainCategoryId', element: <WriteCategoryPage /> }, // 대분류 선택 후 중분류 선택
      {
        path: 'write/:mainCategoryId/:midCategoryId',
        element: <WriteCategoryPage />,
      }, // 중분류 선택 후 소분류 선택
      {
        path: 'write/:mainCategoryId/:midCategoryId/:subCategoryId',
        element: <WriteIntroPage />,
      }, // 소분류 선택 완료
      {
        path: 'write/:mainCategoryId/:midCategoryId/:subCategoryId/fill',
        element: <WriteFillPage />,
      },

      // 계약서 분석 플로우
      { path: 'analyze/:mainCategoryId', element: <AnalyzeCategoryPage /> },
      {
        path: 'analyze/:mainCategoryId/:midCategoryId',
        element: <AnalyzeCategoryPage />,
      }, // 중분류 선택 후 소분류 선택
      {
        path: 'analyze/:mainCategoryId/:midCategoryId/:subCategoryId/upload',
        element: <AnalyzeUploadPage />,
      },
      {
        path: 'analyze/:mainCategoryId/:midCategoryId/:subCategoryId/review',
        element: <AnalyzeReviewPage />,
      },
      {
        path: 'analyze/:mainCategoryId/:midCategoryId/:subCategoryId/result',
        element: <AnalyzeResultPage />,
      },
=======
    path: "/mypage",
    element: (
      <Suspense fallback={<div>Loading...</div>}>
        <MyPage />
      </Suspense>
    )
  },  
  {
      element: (
        <Suspense fallback={<div>Loading...</div>}>
          <AppLayout>
            <Outlet />
          </AppLayout>
        </Suspense>
      ),
      children: [
        { index: true, path: "/",                             element: <MainPage /> },
 
        // 계약서 쓰기 플로우
        { path: "write/:template",                            element: <WriteCategoryPage /> },
        { path: "write/:template/:subtype",                   element: <WriteIntroPage /> },
        { path: "write/:template/:subtype/fill",              element: <WriteFillPage /> },
  
        // 계약서 분석 플로우
        { path: "analyze/:template",                          element: <AnalyzeCategoryPage /> },
        { path:   "analyze/:template/:subtype/upload",   element:<AnalyzeUploadPage /> },
      { path:   "analyze/:template/:subtype/review",   element:<AnalyzeReviewPage /> },
      { path:   "analyze/:template/:subtype/result",   element:<AnalyzeResultPage /> },
>>>>>>> 6349ae83

      // 404 페이지
      { path: '*', element: <NotFoundPage /> },
    ],
  },
]);

// const routes: RouteObject[] = [
//     {
//         path: "/",
//         element: (
//             <Suspense fallback={<div>Loading...</div>}>
//                 <AppLayout>
//                     <MainPage />
//                 </AppLayout>
//             </Suspense>
//         )
//     },
//     {
//         path: "/mypage",
//         element: (
//             <Suspense fallback={<div>Loading...</div>}>
//                 <MyPage />
//             </Suspense>
//         )
//     },
//     {
//         path: "/write/:template",
//         element: (
//             <Suspense fallback={<div>Loading...</div>}>
//                 <AppLayout>
//                 <WritePage />
//                 </AppLayout>
//             </Suspense>
//         )
//     },
//     {
//         path: "/analyze/:template",
//         element: (
//             <Suspense fallback={<div>Loading...</div>}>
//                                                 <AppLayout>
//                 <AnalyzePage />
//                 </AppLayout>

//             </Suspense>
//         )
//     },
// ];

// export const router = createBrowserRouter(routes);<|MERGE_RESOLUTION|>--- conflicted
+++ resolved
@@ -47,7 +47,6 @@
 );
 export const router = createBrowserRouter([
   {
-<<<<<<< HEAD
     element: (
       <Suspense fallback={<div>Loading...</div>}>
         <AppLayout>
@@ -60,115 +59,27 @@
       { path: 'mypage', element: <MyPage /> },
 
       // 계약서 쓰기 플로우
-      { path: 'write/:mainCategoryId', element: <WriteCategoryPage /> }, // 대분류 선택 후 중분류 선택
-      {
-        path: 'write/:mainCategoryId/:midCategoryId',
-        element: <WriteCategoryPage />,
-      }, // 중분류 선택 후 소분류 선택
-      {
-        path: 'write/:mainCategoryId/:midCategoryId/:subCategoryId',
-        element: <WriteIntroPage />,
-      }, // 소분류 선택 완료
-      {
-        path: 'write/:mainCategoryId/:midCategoryId/:subCategoryId/fill',
-        element: <WriteFillPage />,
-      },
+      { path: 'write/:template', element: <WriteCategoryPage /> },
+      { path: 'write/:template/:subtype', element: <WriteIntroPage /> },
+      { path: 'write/:template/:subtype/fill', element: <WriteFillPage /> },
 
       // 계약서 분석 플로우
-      { path: 'analyze/:mainCategoryId', element: <AnalyzeCategoryPage /> },
+      { path: 'analyze/:template', element: <AnalyzeCategoryPage /> },
       {
-        path: 'analyze/:mainCategoryId/:midCategoryId',
-        element: <AnalyzeCategoryPage />,
-      }, // 중분류 선택 후 소분류 선택
-      {
-        path: 'analyze/:mainCategoryId/:midCategoryId/:subCategoryId/upload',
+        path: 'analyze/:template/:subtype/upload',
         element: <AnalyzeUploadPage />,
       },
       {
-        path: 'analyze/:mainCategoryId/:midCategoryId/:subCategoryId/review',
+        path: 'analyze/:template/:subtype/review',
         element: <AnalyzeReviewPage />,
       },
       {
-        path: 'analyze/:mainCategoryId/:midCategoryId/:subCategoryId/result',
+        path: 'analyze/:template/:subtype/result',
         element: <AnalyzeResultPage />,
       },
-=======
-    path: "/mypage",
-    element: (
-      <Suspense fallback={<div>Loading...</div>}>
-        <MyPage />
-      </Suspense>
-    )
-  },  
-  {
-      element: (
-        <Suspense fallback={<div>Loading...</div>}>
-          <AppLayout>
-            <Outlet />
-          </AppLayout>
-        </Suspense>
-      ),
-      children: [
-        { index: true, path: "/",                             element: <MainPage /> },
- 
-        // 계약서 쓰기 플로우
-        { path: "write/:template",                            element: <WriteCategoryPage /> },
-        { path: "write/:template/:subtype",                   element: <WriteIntroPage /> },
-        { path: "write/:template/:subtype/fill",              element: <WriteFillPage /> },
-  
-        // 계약서 분석 플로우
-        { path: "analyze/:template",                          element: <AnalyzeCategoryPage /> },
-        { path:   "analyze/:template/:subtype/upload",   element:<AnalyzeUploadPage /> },
-      { path:   "analyze/:template/:subtype/review",   element:<AnalyzeReviewPage /> },
-      { path:   "analyze/:template/:subtype/result",   element:<AnalyzeResultPage /> },
->>>>>>> 6349ae83
 
       // 404 페이지
       { path: '*', element: <NotFoundPage /> },
     ],
   },
-]);
-
-// const routes: RouteObject[] = [
-//     {
-//         path: "/",
-//         element: (
-//             <Suspense fallback={<div>Loading...</div>}>
-//                 <AppLayout>
-//                     <MainPage />
-//                 </AppLayout>
-//             </Suspense>
-//         )
-//     },
-//     {
-//         path: "/mypage",
-//         element: (
-//             <Suspense fallback={<div>Loading...</div>}>
-//                 <MyPage />
-//             </Suspense>
-//         )
-//     },
-//     {
-//         path: "/write/:template",
-//         element: (
-//             <Suspense fallback={<div>Loading...</div>}>
-//                 <AppLayout>
-//                 <WritePage />
-//                 </AppLayout>
-//             </Suspense>
-//         )
-//     },
-//     {
-//         path: "/analyze/:template",
-//         element: (
-//             <Suspense fallback={<div>Loading...</div>}>
-//                                                 <AppLayout>
-//                 <AnalyzePage />
-//                 </AppLayout>
-
-//             </Suspense>
-//         )
-//     },
-// ];
-
-// export const router = createBrowserRouter(routes);+]);