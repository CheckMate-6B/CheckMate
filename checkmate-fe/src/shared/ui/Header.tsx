--- conflicted
+++ resolved
@@ -35,7 +35,6 @@
 
   useEffect(() => {
     const accessToken = localStorage.getItem('access_token');
-<<<<<<< HEAD
     if (accessToken && user) {
       // `access_token`과 `user`가 있으면 로그인 상태로 설정
       dispatch(loginSuccess(user)); // 사용자 정보 설정
@@ -45,10 +44,6 @@
     }
   }, [dispatch, user]);
 
-=======
-    setIsLogIn(!!accessToken);
-  }, []);
->>>>>>> f92da7f0
 
   const handleWriteClick = (name: string) => {
     const slug = categoryNameToSlugMap[name];
