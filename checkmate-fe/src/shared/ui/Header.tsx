--- conflicted
+++ resolved
@@ -26,17 +26,10 @@
         w-full h-16 px-6 bg-white shadow ${className}
       `}
     >
-<<<<<<< HEAD
-      {/* Left - Logo */}
-      <div className="flex items-center gap-2">
-        <img src="/icons/favicon-96x96.png" alt="logo" className="w-10 h-10" />
-      </div>
-=======
       {/* Logo 클릭 시 메인으로 이동 */}
       <Link to="/" className="flex items-center gap-2">
-        <img src="/icons/favicon-96x96.png" alt="logo" className="w-6 h-6" />
+        <img src="/icons/favicon-96x96.png" alt="logo" className="w-10 h-10" />
       </Link>
->>>>>>> 6d870762
 
       {/* Desktop Menu */}
       <div className="items-center hidden gap-8 text-sm font-semibold text-black md:flex">
