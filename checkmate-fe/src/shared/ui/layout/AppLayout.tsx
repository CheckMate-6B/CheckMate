import { Header, HeaderProps } from '@/shared/ui/Header';

export interface AppLayoutProps {
  children: React.ReactNode;
  headerProps?: HeaderProps;
  mainClassName?: string;
}

export const AppLayout = ({
  children,
  headerProps,
  mainClassName = '',
}: AppLayoutProps) => (
  <div className="flex flex-col h-screen">
    <Header
      {...headerProps}
      className={`sticky top-0 z-50 ${headerProps?.className ?? ''}`}
    />
 <main
     className={`
       flex-1
       overflow-y-auto
       snap-y snap-mandatory
<<<<<<< HEAD
       pt-16           
       scroll-pt-16     
=======
>>>>>>> 8c6bd537
       ${mainClassName}
     `}
   >


      {children}
    </main>
  </div>
);<|MERGE_RESOLUTION|>--- conflicted
+++ resolved
@@ -21,11 +21,6 @@
        flex-1
        overflow-y-auto
        snap-y snap-mandatory
-<<<<<<< HEAD
-       pt-16           
-       scroll-pt-16     
-=======
->>>>>>> 8c6bd537
        ${mainClassName}
      `}
    >
