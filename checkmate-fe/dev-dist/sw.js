--- conflicted
+++ resolved
@@ -82,11 +82,7 @@
     "revision": "3ca0b8505b4bec776b69afdba2768812"
   }, {
     "url": "index.html",
-<<<<<<< HEAD
-    "revision": "0.nec8eh4o2h8"
-=======
     "revision": "0.f3otiolqhh"
->>>>>>> 8c6bd537
   }], {});
   workbox.cleanupOutdatedCaches();
   workbox.registerRoute(new workbox.NavigationRoute(workbox.createHandlerBoundToURL("index.html"), {
